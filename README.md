--- conflicted
+++ resolved
@@ -13,18 +13,11 @@
 - **Rich Text Formatting**: Style your notes with various text formatting options
 - **Multi-tab Support**: Work with notes across different websites simultaneously
 - **Screenshot Capture**: Grab visual content directly into your notes
-<<<<<<< HEAD
-- **URL Bookmarking**: Save and organize links within your notes
-- **Persistent Storage**: Access your notes anytime with reliable caching
-- **Tab Management**: Pin important tabs for quick access
-- **List Creation**: Organize information with bulleted and numbered lists
-=======
 - **URL Bookmarking**: Save and organize URL links within your notes
 - **Persistent Caching**: No need to worry about losing content by accidentally closing the browser, you can instantly go back to where you last edited.
 - **Tab Management**: Pin important tabs for quick access across different websites
 - **List Creation**: Organize information with bulleted and numbered lists
 - **Spreadsheet**: Create and edit spreadsheets within your notes
->>>>>>> af3fa626
 
 ## Installation
 
@@ -66,46 +59,18 @@
 - Node.js (v14 or higher)
 - npm (v6 or higher)
 
-<<<<<<< HEAD
-### Setup Development Environment
-```bash
-# Install dependencies
-npm install
-
-# Start development server with hot-reload
-npm run dev
-
-# Build for production
-npm run build
-
-# Run tests
-npm test
-```
-
 ## License
 
 This project is licensed under the MIT License - see the [LICENSE](LICENSE) file for details.
 
 ## Contributing
 
-=======
-## License
-
-This project is licensed under the MIT License - see the [LICENSE](LICENSE) file for details.
-
-## Contributing
-
->>>>>>> af3fa626
 Contributions are welcome! Please feel free to submit a Pull Request.
 
 ## Support
 
-<<<<<<< HEAD
-If you encounter any issues or have questions, please file an issue on the GitHub repository.
-=======
 If you encounter any issues or have questions, please file an issue on the GitHub repository.
 
 ## Stubboen Bug:
 
-There is an issue involves empty spreadsheets disappearing when adding a title or switching tabs only when there's one exsisting tab, if more than 2 tabs are open, the issue will not happen. Sorry that I have not been able to fix it.
->>>>>>> af3fa626
+There is an issue involves empty spreadsheets disappearing when adding a title or switching tabs only when there's one exsisting tab, if more than 2 tabs are open, the issue will not happen. Sorry that I have not been able to fix it.